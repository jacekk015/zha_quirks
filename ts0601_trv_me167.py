--- conflicted
+++ resolved
@@ -470,11 +470,8 @@
             ("_TZE200_rxntag7i", "TS0601"),  # model: 'ME168', vendor: 'Avatto'
             ("_TZE200_rxq4iti9", "TS0601"),
             ("_TZE200_9xfjixap", "TS0601"),
-<<<<<<< HEAD
             ("_TZE200_hvaxb2tc", "TS0601"),
-=======
             ("_TZE200_ow09xlxm", "TS0601"),  # model: 'TRV06-AT', vendor: 'Thaleos'
->>>>>>> 18c3481e
         ],
         ENDPOINTS: {
             1: {
